################################################################################
# Copyright (c) 2021 ContinualAI.                                              #
# Copyrights licensed under the MIT License.                                   #
# See the accompanying LICENSE file for terms.                                 #
#                                                                              #
# Date: 15-07-2021                                                             #
# Author(s): Gabriele Graffieti                                                #
# E-mail: contact@continualai.org                                              #
# Website: avalanche.continualai.org                                           #
################################################################################

name: unit test

on:
  push:
    branches:
      - master
      - detection
    paths:
      - '**.py'
      - '.github/workflows/unit-test.yml'
      - 'environment.yml'
  pull_request:
    branches:
      - master
      - detection
    paths:
      - '**.py'
      - '.github/workflows/unit-test.yml'
      - 'environment.yml'

jobs:
  unit-test:
    name: unit test
    runs-on: ubuntu-latest
    container:
      image: continualai/avalanche-test-${{ matrix.python-version }}:latest
    strategy:
      fail-fast: false
      matrix:
        python-version: [ "3.6", "3.7", "3.8", "3.9", "3.10"]
    defaults:
      run:
        shell: bash -l {0}
    steps:
      - uses: actions/checkout@v2
        with:
          token: ${{ secrets.GITHUB_TOKEN }}
      - name: python unit test
        id: unittest
        env:
          FAST_TEST: "True"
          USE_GPU: "False"
        run: |
<<<<<<< HEAD
          conda activate avalanche-env
          FAST_TEST=True USE_GPU=False python -m unittest discover tests
          bash ./tests/checkpointing/test_checkpointing.sh
=======
          conda run -n avalanche-env --no-capture-output python -m unittest discover tests
>>>>>>> d6d2bf11
<|MERGE_RESOLUTION|>--- conflicted
+++ resolved
@@ -52,10 +52,5 @@
           FAST_TEST: "True"
           USE_GPU: "False"
         run: |
-<<<<<<< HEAD
-          conda activate avalanche-env
-          FAST_TEST=True USE_GPU=False python -m unittest discover tests
-          bash ./tests/checkpointing/test_checkpointing.sh
-=======
           conda run -n avalanche-env --no-capture-output python -m unittest discover tests
->>>>>>> d6d2bf11
+          conda run -n avalanche-env --no-capture-output bash ./tests/checkpointing/test_checkpointing.sh