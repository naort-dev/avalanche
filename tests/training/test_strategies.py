################################################################################
# Copyright (c) 2021 ContinualAI.                                              #
# Copyrights licensed under the MIT License.                                   #
# See the accompanying LICENSE file for terms.                                 #
#                                                                              #
# Date: 1-06-2020                                                              #
# Author(s): Andrea Cossu                                                      #
# E-mail: contact@continualai.org                                              #
# Website: avalanche.continualai.org                                           #
################################################################################
import torch
import unittest

import os
import sys

from torch.optim import SGD
from torch.nn import CrossEntropyLoss, Linear

from avalanche.logging import TextLogger
from avalanche.models import SimpleMLP
from avalanche.training.plugins import EvaluationPlugin
from avalanche.training.strategies import Naive, Replay, CWRStar, \
    GDumb, LwF, AGEM, GEM, EWC, \
    SynapticIntelligence, JointTraining, CoPE, StreamingLDA
from avalanche.training.strategies.ar1 import AR1
from avalanche.training.strategies.cumulative import Cumulative
<<<<<<< HEAD
from avalanche.training.strategies.strategy_wrappers import PNNStrategy
=======
from avalanche.training.strategies.icarl import ICaRL
>>>>>>> a37f2611
from avalanche.training.utils import get_last_fc_layer
from avalanche.evaluation.metrics import StreamAccuracy

from tests.unit_tests_utils import get_fast_scenario


class BaseStrategyTest(unittest.TestCase):
    def test_periodic_eval(self):
        model = SimpleMLP(input_size=6, hidden_size=10)
        scenario = get_fast_scenario()
        optimizer = SGD(model.parameters(), lr=1e-3)
        criterion = CrossEntropyLoss()
        curve_key = 'Top1_Acc_Stream/eval_phase/train_stream'

        ###################
        # Case #1: No eval
        ###################
        # we use stream acc. because it emits a single value
        # for each eval loop.
        acc = StreamAccuracy()
        strategy = Naive(model, optimizer, criterion, train_epochs=2,
                         eval_every=-1, evaluator=EvaluationPlugin(acc))
        strategy.train(scenario.train_stream[0])
        # eval is not called in this case
        assert len(strategy.evaluator.get_all_metrics()) == 0

        ###################
        # Case #2: Eval at the end only
        ###################
        acc = StreamAccuracy()
        strategy = Naive(model, optimizer, criterion, train_epochs=2,
                         eval_every=0, evaluator=EvaluationPlugin(acc))
        strategy.train(scenario.train_stream[0])
        # eval is called once at the end of the training loop
        curve = strategy.evaluator.get_all_metrics()[curve_key][1]
        assert len(curve) == 1

        ###################
        # Case #3: Eval after every epoch
        ###################
        acc = StreamAccuracy()
        strategy = Naive(model, optimizer, criterion, train_epochs=2,
                         eval_every=1, evaluator=EvaluationPlugin(acc))
        strategy.train(scenario.train_stream[0])
        # eval is called after every epoch + the end of the training loop
        curve = strategy.evaluator.get_all_metrics()[curve_key][1]
        assert len(curve) == 3

    def test_forward_hooks(self):
        model = SimpleMLP(input_size=6, hidden_size=10)
        optimizer = SGD(model.parameters(), lr=1e-3)
        criterion = CrossEntropyLoss()

        strategy = Naive(model, optimizer, criterion,
                         train_epochs=2, eval_every=0)
        was_hook_called = False

        def hook(a, b, c):
            nonlocal was_hook_called
            was_hook_called = True

        model.register_forward_hook(hook)
        mb_x = torch.randn(32, 6, device=strategy.device)
        strategy.mbatch = mb_x, None, None
        strategy.forward()
        assert was_hook_called


class StrategyTest(unittest.TestCase):
    if "FAST_TEST" in os.environ:
        fast_test = os.environ['FAST_TEST'].lower() in ["true"]
    else:
        fast_test = False
    if "USE_GPU" in os.environ:
        use_gpu = os.environ['USE_GPU'].lower() in ["true"]
    else:
        use_gpu = False

    print("Fast Test:", fast_test)
    print("Test on GPU:", use_gpu)

    if use_gpu:
        device = "cuda"
    else:
        device = "cpu"

    def init_sit(self):
        model = self.get_model(fast_test=True)
        optimizer = SGD(model.parameters(), lr=1e-3)
        criterion = CrossEntropyLoss()
        scenario = self.load_scenario(use_task_labels=False)
        return model, optimizer, criterion, scenario

    def test_naive(self):
        # SIT scenario
        model, optimizer, criterion, my_nc_benchmark = self.init_sit()
        strategy = Naive(model, optimizer, criterion, train_mb_size=64,
                         device=self.device, eval_mb_size=50, train_epochs=2)
        self.run_strategy(my_nc_benchmark, strategy)

        # MT scenario
        strategy = Naive(model, optimizer, criterion, train_mb_size=64,
                         device=self.device, eval_mb_size=50, train_epochs=2)
        scenario = self.load_scenario(use_task_labels=True)
        self.run_strategy(scenario, strategy)

    def test_joint(self):
        # SIT scenario
        model, optimizer, criterion, my_nc_benchmark = self.init_sit()
        strategy = JointTraining(model, optimizer, criterion, train_mb_size=64,
                                 device=self.device, eval_mb_size=50,
                                 train_epochs=2)
        self.run_strategy(my_nc_benchmark, strategy)

        # MT scenario
        strategy = Naive(model, optimizer, criterion, train_mb_size=64,
                         device=self.device, eval_mb_size=50, train_epochs=2)
        scenario = self.load_scenario(use_task_labels=True)
        self.run_strategy(scenario, strategy)

    def test_cwrstar(self):
        # SIT scenario
        model, optimizer, criterion, my_nc_benchmark = self.init_sit()
        last_fc_name, _ = get_last_fc_layer(model)
        strategy = CWRStar(model, optimizer, criterion, last_fc_name,
                           train_mb_size=64, device=self.device)
        self.run_strategy(my_nc_benchmark, strategy)

        # MT scenario
        strategy = CWRStar(model, optimizer, criterion, last_fc_name,
                           train_mb_size=64, device=self.device)
        scenario = self.load_scenario(use_task_labels=True)
        self.run_strategy(scenario, strategy)

    def test_replay(self):
        # SIT scenario
        model, optimizer, criterion, my_nc_benchmark = self.init_sit()
        strategy = Replay(model, optimizer, criterion,
                          mem_size=10, train_mb_size=64, device=self.device,
                          eval_mb_size=50, train_epochs=2)
        self.run_strategy(my_nc_benchmark, strategy)

        # MT scenario
        strategy = Replay(model, optimizer, criterion,
                          mem_size=10, train_mb_size=64, device=self.device,
                          eval_mb_size=50, train_epochs=2)
        scenario = self.load_scenario(use_task_labels=True)
        self.run_strategy(scenario, strategy)

    def test_gdumb(self):
        # SIT scenario
        model, optimizer, criterion, my_nc_benchmark = self.init_sit()
        strategy = GDumb(
            model, optimizer, criterion,
            mem_size=200, train_mb_size=64, device=self.device,
            eval_mb_size=50, train_epochs=2
        )
        self.run_strategy(my_nc_benchmark, strategy)

        # MT scenario
        strategy = GDumb(
            model, optimizer, criterion,
            mem_size=200, train_mb_size=64, device=self.device,
            eval_mb_size=50, train_epochs=2
        )
        scenario = self.load_scenario(use_task_labels=True)
        self.run_strategy(scenario, strategy)

    def test_cumulative(self):
        # SIT scenario
        model, optimizer, criterion, my_nc_benchmark = self.init_sit()
        strategy = Cumulative(model, optimizer, criterion, train_mb_size=64,
                              device=self.device, eval_mb_size=50,
                              train_epochs=2)
        self.run_strategy(my_nc_benchmark, strategy)

        # MT scenario
        strategy = Cumulative(model, optimizer, criterion, train_mb_size=64,
                              device=self.device, eval_mb_size=50,
                              train_epochs=2)
        scenario = self.load_scenario(use_task_labels=True)
        self.run_strategy(scenario, strategy)

    def test_slda(self):
        model, _, criterion, my_nc_benchmark = self.init_sit()
        strategy = StreamingLDA(model, criterion, input_size=10,
                                output_layer_name='features',
                                num_classes=10, eval_mb_size=7,
                                train_epochs=1, device=self.device,
                                train_mb_size=7)
        self.run_strategy(my_nc_benchmark, strategy)

    def test_lwf(self):
        # SIT scenario
        model, optimizer, criterion, my_nc_benchmark = self.init_sit()
        strategy = LwF(model, optimizer, criterion,
                       alpha=[0, 1 / 2, 2 * (2 / 3), 3 * (3 / 4), 4 * (4 / 5)],
                       temperature=2, device=self.device,
                       train_mb_size=10, eval_mb_size=50,
                       train_epochs=2)
        self.run_strategy(my_nc_benchmark, strategy)

        # MT scenario
        strategy = LwF(model, optimizer, criterion,
                       alpha=[0, 1 / 2, 2 * (2 / 3), 3 * (3 / 4), 4 * (4 / 5)],
                       temperature=2, device=self.device,
                       train_mb_size=10, eval_mb_size=50,
                       train_epochs=2)
        scenario = self.load_scenario(use_task_labels=True)
        self.run_strategy(scenario, strategy)

    def test_agem(self):
        # SIT scenario
        model, optimizer, criterion, my_nc_benchmark = self.init_sit()
        strategy = AGEM(model, optimizer, criterion,
                        patterns_per_exp=250, sample_size=256,
                        train_mb_size=10, eval_mb_size=50,
                        train_epochs=2)
        self.run_strategy(my_nc_benchmark, strategy)

        # MT scenario
        strategy = AGEM(model, optimizer, criterion,
                        patterns_per_exp=250, sample_size=256,
                        train_mb_size=10, eval_mb_size=50,
                        train_epochs=2)
        scenario = self.load_scenario(use_task_labels=True)
        self.run_strategy(scenario, strategy)

    def test_gem(self):
        # SIT scenario
        model, optimizer, criterion, my_nc_benchmark = self.init_sit()
        strategy = GEM(model, optimizer, criterion,
                       patterns_per_exp=256,
                       train_mb_size=10, eval_mb_size=50,
                       train_epochs=2)

        self.run_strategy(my_nc_benchmark, strategy)

        # MT scenario
        strategy = GEM(model, optimizer, criterion,
                       patterns_per_exp=256,
                       train_mb_size=10, eval_mb_size=50,
                       train_epochs=2)
        self.run_strategy(my_nc_benchmark, strategy)
        scenario = self.load_scenario(use_task_labels=True)
        self.run_strategy(scenario, strategy)

    def test_ewc(self):
        # SIT scenario
        model, optimizer, criterion, my_nc_benchmark = self.init_sit()
        strategy = EWC(model, optimizer, criterion, ewc_lambda=0.4,
                       mode='separate',
                       train_mb_size=10, eval_mb_size=50,
                       train_epochs=2)

        self.run_strategy(my_nc_benchmark, strategy)

        # MT scenario
        strategy = EWC(model, optimizer, criterion, ewc_lambda=0.4,
                       mode='separate',
                       train_mb_size=10, eval_mb_size=50,
                       train_epochs=2)
        scenario = self.load_scenario(use_task_labels=True)
        self.run_strategy(scenario, strategy)

    def test_ewc_online(self):
        # SIT scenario
        model, optimizer, criterion, my_nc_benchmark = self.init_sit()
        strategy = EWC(model, optimizer, criterion, ewc_lambda=0.4,
                       mode='online', decay_factor=0.1,
                       train_mb_size=10, eval_mb_size=50,
                       train_epochs=2)
        self.run_strategy(my_nc_benchmark, strategy)

        # MT scenario
        strategy = EWC(model, optimizer, criterion, ewc_lambda=0.4,
                       mode='online', decay_factor=0.1,
                       train_mb_size=10, eval_mb_size=50,
                       train_epochs=2)
        scenario = self.load_scenario(use_task_labels=True)
        self.run_strategy(scenario, strategy)

    def test_synaptic_intelligence(self):
        # SIT scenario
        model, optimizer, criterion, my_nc_benchmark = self.init_sit()
        strategy = SynapticIntelligence(
            model, optimizer, criterion, si_lambda=0.0001,
            train_epochs=1, train_mb_size=10, eval_mb_size=10)
        scenario = self.load_scenario(use_task_labels=False)
        self.run_strategy(scenario, strategy)

        # MT scenario
        strategy = SynapticIntelligence(
            model, optimizer, criterion, si_lambda=0.0001,
            train_epochs=1, train_mb_size=10, eval_mb_size=10)
        scenario = self.load_scenario(use_task_labels=True)
        self.run_strategy(scenario, strategy)

    def test_cope(self):
        # Fast scenario (hardcoded)
        n_classes = 10
        emb_size = n_classes  # Embedding size

        # SIT scenario
        model, optimizer, criterion, my_nc_scenario = self.init_sit()
        strategy = CoPE(model, optimizer, criterion,
                        mem_size=10, n_classes=n_classes, p_size=emb_size,
                        train_mb_size=10, device=self.device,
                        eval_mb_size=50, train_epochs=2)
        self.run_strategy(my_nc_scenario, strategy)

        # MT scenario
        strategy = CoPE(model, optimizer, criterion,
                        mem_size=10, n_classes=n_classes, p_size=emb_size,
                        train_mb_size=10, device=self.device,
                        eval_mb_size=50, train_epochs=2)
        scenario = self.load_scenario(use_task_labels=True)
        self.run_strategy(scenario, strategy)

<<<<<<< HEAD
    def test_pnn(self):
        # only multi-task scenarios.
        # eval on future tasks is not allowed.
        strategy = PNNStrategy(
            num_layers=3, in_features=6, hidden_features_per_column=10,
            lr=0.1, train_mb_size=10, device=self.device, eval_mb_size=50,
            train_epochs=2)

        # train and test loop
        scenario = self.load_scenario(use_task_labels=True)
        for train_task in scenario.train_stream:
            strategy.train(train_task)
        strategy.eval(scenario.test_stream)
=======
    def test_icarl(self):
        model, optimizer, criterion, scenario = self.init_sit()

        strategy = ICaRL(
            model.features, model.classifier, optimizer, 20,
            buffer_transform=None, criterion=criterion,
            fixed_memory=True, train_mb_size=10,
            train_epochs=2, eval_mb_size=50,
            device=self.device,)

        self.run_strategy(scenario, strategy)
>>>>>>> a37f2611

    def load_scenario(self, use_task_labels=False):
        """
        Returns a NC Scenario from a fake dataset of 10 classes, 5 experiences,
        2 classes per experience.

        :param fast_test: if True loads fake data, MNIST otherwise.
        """
        return get_fast_scenario(use_task_labels=use_task_labels)

    def get_model(self, fast_test=False):
        if fast_test:
            return SimpleMLP(input_size=6, hidden_size=10)
        else:
            return SimpleMLP()

    def run_strategy(self, scenario, cl_strategy):
        print('Starting experiment...')
        cl_strategy.evaluator.loggers = [TextLogger(sys.stdout)]
        results = []
        for train_batch_info in scenario.train_stream:
            print("Start of experience ", train_batch_info.current_experience)

            cl_strategy.train(train_batch_info)
            print('Training completed')

            print('Computing accuracy on the current test set')
            results.append(cl_strategy.eval(scenario.test_stream[:]))


if __name__ == '__main__':
    unittest.main()<|MERGE_RESOLUTION|>--- conflicted
+++ resolved
@@ -25,11 +25,8 @@
     SynapticIntelligence, JointTraining, CoPE, StreamingLDA
 from avalanche.training.strategies.ar1 import AR1
 from avalanche.training.strategies.cumulative import Cumulative
-<<<<<<< HEAD
 from avalanche.training.strategies.strategy_wrappers import PNNStrategy
-=======
 from avalanche.training.strategies.icarl import ICaRL
->>>>>>> a37f2611
 from avalanche.training.utils import get_last_fc_layer
 from avalanche.evaluation.metrics import StreamAccuracy
 
@@ -349,7 +346,6 @@
         scenario = self.load_scenario(use_task_labels=True)
         self.run_strategy(scenario, strategy)
 
-<<<<<<< HEAD
     def test_pnn(self):
         # only multi-task scenarios.
         # eval on future tasks is not allowed.
@@ -363,7 +359,7 @@
         for train_task in scenario.train_stream:
             strategy.train(train_task)
         strategy.eval(scenario.test_stream)
-=======
+        
     def test_icarl(self):
         model, optimizer, criterion, scenario = self.init_sit()
 
@@ -375,7 +371,6 @@
             device=self.device,)
 
         self.run_strategy(scenario, strategy)
->>>>>>> a37f2611
 
     def load_scenario(self, use_task_labels=False):
         """
