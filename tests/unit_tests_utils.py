--- conflicted
+++ resolved
@@ -3,33 +3,12 @@
 
 def adapt_dataset_urls():
     # prev_mnist_urls = MNIST.resources
-<<<<<<< HEAD
-    # # new_resources = [
-    # #     ('https://storage.googleapis.com/cvdf-datasets/mnist/train-images-idx3-ubyte.gz', prev_mnist_urls[0][1]),
-    # #     ('https://storage.googleapis.com/cvdf-datasets/mnist/train-labels-idx1-ubyte.gz', prev_mnist_urls[1][1]),
-    # #     ('https://storage.googleapis.com/cvdf-datasets/mnist/t10k-images-idx3-ubyte.gz', prev_mnist_urls[2][1]),
-    # #     ('https://storage.googleapis.com/cvdf-datasets/mnist/t10k-labels-idx1-ubyte.gz', prev_mnist_urls[3][1])
-    # # ]
-    #
-    # new_resources = [
-    #     ('https://github.com/mkolod/MNIST/raw/master/'
-    #      'train-images-idx3-ubyte.gz', prev_mnist_urls[0][1]),
-    #     ('https://github.com/mkolod/MNIST/raw/master/'
-    #      'train-labels-idx1-ubyte.gz', prev_mnist_urls[1][1]),
-    #     ('https://github.com/mkolod/MNIST/raw/master/'
-    #      't10k-images-idx3-ubyte.gz', prev_mnist_urls[2][1]),
-    #     ('https://github.com/mkolod/MNIST/raw/master/'
-    #      't10k-labels-idx1-ubyte.gz', prev_mnist_urls[3][1])
-    # ]
-    #
-=======
     # new_resources = [
     #     ('https://storage.googleapis.com/cvdf-datasets/mnist/train-images-idx3-ubyte.gz', prev_mnist_urls[0][1]),
     #     ('https://storage.googleapis.com/cvdf-datasets/mnist/train-labels-idx1-ubyte.gz', prev_mnist_urls[1][1]),
     #     ('https://storage.googleapis.com/cvdf-datasets/mnist/t10k-images-idx3-ubyte.gz', prev_mnist_urls[2][1]),
     #     ('https://storage.googleapis.com/cvdf-datasets/mnist/t10k-labels-idx1-ubyte.gz', prev_mnist_urls[3][1])
     # ]
->>>>>>> 98223a24
     # MNIST.resources = new_resources
     pass
 
