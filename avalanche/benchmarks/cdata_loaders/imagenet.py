#!/usr/bin/env python
# -*- coding: utf-8 -*-

################################################################################
# Copyright (c) 2020 ContinualAI Research                                      #
# Copyrights licensed under the MIT License.                                   #
# See the accompanying LICENSE file for terms.                                 #
#                                                                              #
# Date: 14-05-2020                                                             #
# Author: ContinualAI                                                          #
# E-mail: contact@continualai.org                                              #
# Website: continualai.org                                                     #
################################################################################

""" Data Loader for the ImageNet continual learning benchmark. """

# Python 2-3 compatible
from __future__ import print_function
from __future__ import division
from __future__ import absolute_import

# other imports
import logging
import numpy as np
from PIL import Image
import torch
import torchvision.transforms as transforms
from avalanche.benchmarks.datasets_envs import ImageNet


class CImageNet(object):
    """ ImageNet Data Loader class

    Args:
        root (string): The path to load ImageNet dataset.
        num_initial (int): The number of classes used for initial step.
        num_batch (int): The number of learning steps. The initial step is
        not counted. If num_initial > 0, num_batch will automatically plus 1.
        transform (torchvision.transforms): The transform to transfer PIL
        images to tensors.

    """

<<<<<<< HEAD

    def __init__(self, root='../data', num_initial = 500, num_batch=100,
                 sample_train=100, sample_test=10, transform=None):
=======
    def __init__(self, root='../data', num_batch=100, sample_train=100,
                 sample_test=10, transform=None):
>>>>>>> 1d4e562b
        """" Initialize Object """

        imagenet = ImageNet(data_folder=root, download=False,
                        sample_train=sample_train, sample_test=sample_test)
        imagenet_data = imagenet.get_data()
        self.train_set, self.test_set = imagenet_data[0], imagenet_data[1]
        num_classes = len(imagenet.get_classes())
        classes_shuffled = np.random.permutation(num_classes).tolist()
        self.tasks = [classes_shuffled[:num_initial]] if num_initial>0 else []
        classes_shuffled = classes_shuffled[num_initial:] if num_initial>0 \
            else classes_shuffled

        self.num_batch = num_batch + 1 if num_initial >0 else num_batch
        self.tasks += [classes_shuffled[ib::self.num_batch]
                      for ib in range(self.num_batch)]
        self.transform = transform
        self.iter = 0

    def __iter__(self):
        return self

    def __next__(self):
        """ Next batch based on the object parameter which can be also changed
            from the previous iteration. """

        if self.iter == self.num_batch:
            raise StopIteration

        train_set = []
        for lab in self.tasks[self.iter]:
            train_set += self.train_set[lab]

        images, labels = self.get_images(train_set)
        self.iter += 1
        
        return images, labels, self.iter-1

    next = __next__  # python2.x compatibility.

    def get_images(self, dataset):
        """
        Return images, labels according to the given dataset.
        :param dataset: the dataset to load
        :return: images, labels
        """

        images = []
        labels = []
        for fname, lab in dataset:
            try:
                img = Image.open(fname)
                if img.mode != 'RGB':
                    img = img.convert('RGB')
                img = self.transform(img)
                img = torch.unsqueeze(img, 0)
            except Exception:
                print('Image loading error occurs: %s' % fname)
                continue
            images.append(img)
            labels.append(lab)
        images = torch.cat(images, dim=0)
        labels = torch.tensor(labels, dtype=torch.long)

        return images, labels

    def get_growing_testset(self):
        """
        Return the growing test set (test set of tasks encountered so far.
        """

        # up to the current train/test set
        # remember that self.iter has been already incremented at this point
        # hence, self.iter is 1 when load the growing testset for
        # first learning set

        test_set = []
        for it in range(self.iter):
            for lab in self.tasks[it]:
                test_set += self.test_set[lab]

        images, labels = self.get_images(test_set)

        return images, labels, self.iter

    def get_full_testset(self):
        """
        Return the test set (the same for each inc. batch).
        """
        test_set = []
        for it in range(self.num_batch):
            for lab in self.tasks[it]:
                test_set += self.test_set[lab]

        images, labels = self.get_images(test_set)

        return [images, labels, self.iter]


if __name__ == "__main__":

    # Create the dataset object
    transform = transforms.Compose([transforms.Resize((224, 224)),
<<<<<<< HEAD
            transforms.ToTensor(), transforms.Normalize(mean=
                [0.485, 0.456, 0.406], std=[0.229, 0.224, 0.225])])
    imagenet_loader = CImageNet(root='/ssddata/ilsvrc-data/',
            num_initial = 500, num_batch=100, sample_train=100,
                sample_test=10, transform=transform)

=======
                                    transforms.ToTensor(),
                                    transforms.Normalize(
                                        mean=[0.485, 0.456, 0.406],
                                        std=[0.229, 0.224, 0.225])])
    imagenet_loader = CImageNet(root='/ssddata/ilsvrc-data/', num_batch=100,
                                sample_train=100, sample_test=10,
                                transform=transform)
>>>>>>> 1d4e562b

    # Get the fixed test set
    full_testset = imagenet_loader.get_full_testset()

    # loop over the training incremental batches
    for i, (x, y, t) in enumerate(imagenet_loader):

        print("----------- batch {0} -------------".format(i))
        print("x shape: {0}, y: {1}"
              .format(x.shape, y.shape))

        # use the data
        pass<|MERGE_RESOLUTION|>--- conflicted
+++ resolved
@@ -41,14 +41,10 @@
 
     """
 
-<<<<<<< HEAD
 
     def __init__(self, root='../data', num_initial = 500, num_batch=100,
                  sample_train=100, sample_test=10, transform=None):
-=======
-    def __init__(self, root='../data', num_batch=100, sample_train=100,
-                 sample_test=10, transform=None):
->>>>>>> 1d4e562b
+
         """" Initialize Object """
 
         imagenet = ImageNet(data_folder=root, download=False,
@@ -151,22 +147,13 @@
 
     # Create the dataset object
     transform = transforms.Compose([transforms.Resize((224, 224)),
-<<<<<<< HEAD
             transforms.ToTensor(), transforms.Normalize(mean=
                 [0.485, 0.456, 0.406], std=[0.229, 0.224, 0.225])])
     imagenet_loader = CImageNet(root='/ssddata/ilsvrc-data/',
             num_initial = 500, num_batch=100, sample_train=100,
                 sample_test=10, transform=transform)
 
-=======
-                                    transforms.ToTensor(),
-                                    transforms.Normalize(
-                                        mean=[0.485, 0.456, 0.406],
-                                        std=[0.229, 0.224, 0.225])])
-    imagenet_loader = CImageNet(root='/ssddata/ilsvrc-data/', num_batch=100,
-                                sample_train=100, sample_test=10,
-                                transform=transform)
->>>>>>> 1d4e562b
+
 
     # Get the fixed test set
     full_testset = imagenet_loader.get_full_testset()
