--- conflicted
+++ resolved
@@ -103,19 +103,20 @@
             applied by this dataset.
         :param transform_groups: Avalanche transform groups.
         """
-        if isinstance(datasets, TorchDataset) or isinstance(datasets, AvalancheDataset):
+        if isinstance(datasets, TorchDataset) or isinstance(
+            datasets, AvalancheDataset
+        ):
             warnings.warn(
                 "AvalancheDataset constructor has been changed. "
                 "Please check the documentation for the correct usage. You can"
                 " use `avalanche.benchmarks.utils.make_classification_dataset "
                 "if you need the old behavior.",
                 DeprecationWarning,
-                stacklevel=2,
+                stacklevel=2
             )
 
-        if issubclass(type(datasets), TorchDataset) or issubclass(
-            type(datasets), AvalancheDataset
-        ):
+        if issubclass(type(datasets), TorchDataset) or  \
+                issubclass(type(datasets), AvalancheDataset):
             datasets = [datasets]  # type: ignore
 
         # NOTES on implementation:
@@ -135,14 +136,6 @@
                     flat_datas.append(_FlatDataWithTransform([d]))
                 else:
                     flat_datas.append(d)
-<<<<<<< HEAD
-        self._flat_data: _FlatDataWithTransform[T_co] = _FlatDataWithTransform(
-            flat_datas,
-            indices=indices,
-            transform_groups=transform_groups,
-            frozen_transform_groups=frozen_transform_groups,
-        )
-=======
         if transform_groups is None and frozen_transform_groups is None and \
                 indices is not None and len(flat_datas) == 1:
             # TODO: remove. shouldn't be needed but helps with flattening
@@ -168,7 +161,6 @@
                     indices=indices,
                     transform_groups=transform_groups,
                     frozen_transform_groups=frozen_transform_groups)
->>>>>>> dd353b73
         self.collate_fn = collate_fn
 
         ####################################
@@ -200,13 +192,14 @@
 
         self._data_attributes: Dict[str, DataAttribute] = OrderedDict()
         first_dataset = datasets[0] if len(datasets) > 0 else None
-        if isinstance(first_dataset, AvalancheDataset):
+        if isinstance(
+            first_dataset, AvalancheDataset
+        ):
             for attr in first_dataset._data_attributes.values():
                 if attr.name in new_data_attributes:
                     # Keep overridden attributes in their previous position
-                    self._data_attributes[attr.name] = new_data_attributes.pop(
-                        attr.name
-                    )
+                    self._data_attributes[attr.name] = \
+                        new_data_attributes.pop(attr.name)
                     continue
 
                 acat = attr
@@ -242,7 +235,9 @@
 
         # set attributes dynamically
         for el in self._data_attributes.values():
-            assert len(el) == len(self), f"BUG: Wrong size for attribute {el.name}"
+            assert len(el) == len(
+                self
+            ), f"BUG: Wrong size for attribute {el.name}"
 
             is_property = False
             if hasattr(self, el.name):
@@ -250,7 +245,8 @@
                 # Do not raise an error if a property.
                 # Any check related to the property will be done
                 # in the property setter method.
-                if not isinstance(getattr(type(self), el.name, None), property):
+                if not isinstance(getattr(type(self), el.name, None), 
+                                  property):
                     raise ValueError(
                         f"Trying to add DataAttribute `{el.name}` to "
                         f"AvalancheDataset but the attribute name is "
@@ -262,12 +258,12 @@
     def __len__(self) -> int:
         return len(self._flat_data)
 
-    def __add__(self: TAvalancheDataset, other: TAvalancheDataset) -> TAvalancheDataset:
+    def __add__(self: TAvalancheDataset, other: TAvalancheDataset) -> \
+            TAvalancheDataset:
         return self.concat(other)
 
-    def __radd__(
-        self: TAvalancheDataset, other: TAvalancheDataset
-    ) -> TAvalancheDataset:
+    def __radd__(self: TAvalancheDataset, other: TAvalancheDataset) -> \
+            TAvalancheDataset:
         return other.concat(self)
 
     @property
@@ -275,7 +271,8 @@
         """Only for backward compatibility of old unit tests. Do not use."""
         return self._flat_data._datasets
 
-    def concat(self: TAvalancheDataset, other: TAvalancheDataset) -> TAvalancheDataset:
+    def concat(self: TAvalancheDataset, other: TAvalancheDataset) \
+            -> TAvalancheDataset:
         """Concatenate this dataset with other.
 
         :param other: Other dataset to concatenate.
@@ -283,7 +280,8 @@
         """
         return self.__class__([self, other])
 
-    def subset(self: TAvalancheDataset, indices: Sequence[int]) -> TAvalancheDataset:
+    def subset(self: TAvalancheDataset, indices: Sequence[int]) \
+            -> TAvalancheDataset:
         """Subset this dataset.
 
         :param indices: The indices to keep.
@@ -298,10 +296,11 @@
             "methods such as `replace_current_transform_group`. "
             "See the documentation for more info."
         )
-
+    
     def update_data_attribute(
-        self: TAvalancheDataset, name: str, new_value
-    ) -> TAvalancheDataset:
+            self: TAvalancheDataset,
+            name: str,
+            new_value) -> TAvalancheDataset:
         """
         Return a new dataset with the added or replaced data attribute.
 
@@ -317,12 +316,12 @@
             containing as many elements as the datasets.
         :returns: A copy of this dataset with the given data attribute set.
         """
-        assert len(new_value) == len(
-            self
-        ), f"Size mismatch when updating data attribute {name}"
+        assert len(new_value) == len(self), \
+            f'Size mismatch when updating data attribute {name}'
 
         datacopy = self._shallow_clone_dataset()
-        datacopy._data_attributes = copy.copy(datacopy._data_attributes)
+        datacopy._data_attributes = copy.copy(
+            datacopy._data_attributes)
 
         if isinstance(new_value, DataAttribute):
             assert name == new_value.name
@@ -332,39 +331,44 @@
             prev_attr = datacopy._data_attributes.get(name, None)
             if prev_attr is not None:
                 use_in_getitem = prev_attr.use_in_getitem
-
+            
             datacopy._data_attributes[name] = DataAttribute(
-                new_value, name=name, use_in_getitem=use_in_getitem
-            )
-
+                new_value,
+                name=name,
+                use_in_getitem=use_in_getitem)
+        
         if not hasattr(datacopy, name):
             # Creates the field if it does not exist
             setattr(datacopy, name, datacopy._data_attributes[name])
-
+        
         return datacopy
 
     def __eq__(self, other: object):
-        for required_attr in ["_flat_data", "_data_attributes", "collate_fn"]:
+        for required_attr in ['_flat_data',
+                              '_data_attributes',
+                              'collate_fn']:
             if not hasattr(other, required_attr):
                 return False
 
         return (
             other._flat_data == self._flat_data
-            and self._data_attributes == other._data_attributes  # type: ignore
-            and self.collate_fn == other.collate_fn  # type: ignore
+            and
+            self._data_attributes == other._data_attributes  # type: ignore
+            and
+            self.collate_fn == other.collate_fn  # type: ignore
         )
-
+    
     @overload
     def __getitem__(self, exp_id: int) -> T_co:
         ...
-
+    
     @overload
-    def __getitem__(self: TAvalancheDataset, exp_id: slice) -> TAvalancheDataset:
+    def __getitem__(self: TAvalancheDataset, exp_id: slice) -> \
+            TAvalancheDataset:
         ...
 
-    def __getitem__(
-        self: TAvalancheDataset, idx: Union[int, slice]
-    ) -> Union[T_co, TAvalancheDataset]:
+    def __getitem__(self: TAvalancheDataset, idx: Union[int, slice]) -> \
+            Union[T_co, TAvalancheDataset]:
         elem = self._flat_data[idx]
         for da in self._data_attributes.values():
             if da.use_in_getitem:
@@ -402,7 +406,9 @@
         """
         return self.with_transforms("eval")
 
-    def with_transforms(self: TAvalancheDataset, group_name: str) -> TAvalancheDataset:
+    def with_transforms(
+        self: TAvalancheDataset, group_name: str
+    ) -> TAvalancheDataset:
         """
         Returns a new dataset with the transformations of a different group
         loaded.
@@ -469,7 +475,6 @@
 
     Do not use outside of this file.
     """
-
     def __init__(
         self,
         datasets: Sequence[IDataset[T_co]],
@@ -478,7 +483,10 @@
         transform_groups: Optional[TransformGroups] = None,
         frozen_transform_groups: Optional[TransformGroups] = None,
     ):
-        can_flatten = (transform_groups is None) and (frozen_transform_groups is None)
+        can_flatten = (
+            (transform_groups is None)
+            and (frozen_transform_groups is None)
+        )
         super().__init__(datasets, indices=indices, can_flatten=can_flatten)
         if isinstance(transform_groups, dict):
             transform_groups = TransformGroups(transform_groups)
@@ -519,23 +527,25 @@
         self._transform_groups.current_group = cgroup
 
     def __eq__(self, other):
-        for required_attr in [
-            "_datasets",
-            "_transform_groups",
-            "_frozen_transform_groups",
-        ]:
+        for required_attr in ['_datasets',
+                              '_transform_groups',
+                              '_frozen_transform_groups']:
             if not hasattr(other, required_attr):
                 return False
 
-        eq_datasets = len(self._datasets) == len(other._datasets)  # type: ignore
+        eq_datasets = \
+            len(self._datasets) == len(other._datasets)  # type: ignore
         eq_datasets = eq_datasets and all(
-            d1 == d2 for d1, d2 in zip(self._datasets, other._datasets)  # type: ignore
+            d1 == d2 for d1, d2 in
+            zip(self._datasets, other._datasets)  # type: ignore
         )
         ftg = other._frozen_transform_groups  # type: ignore
         return (
             eq_datasets
-            and self._transform_groups == other._transform_groups  # type: ignore
-            and self._frozen_transform_groups == ftg  # type: ignore
+            and
+            self._transform_groups == other._transform_groups  # type: ignore
+            and
+            self._frozen_transform_groups == ftg  # type: ignore
         )
 
     def _getitem_recursive_call(self, idx, group_name) -> T_co:
@@ -553,14 +563,15 @@
             element = dd[idx]
 
         if self._frozen_transform_groups is not None:
-            element = self._frozen_transform_groups(element, group_name=group_name)
+            element = self._frozen_transform_groups(
+                element, group_name=group_name
+            )
         if self._transform_groups is not None:
             element = self._transform_groups(element, group_name=group_name)
         return element
 
-    def __getitem__(
-        self: TDataWTransform, idx: Union[int, slice]
-    ) -> Union[T_co, TDataWTransform]:
+    def __getitem__(self: TDataWTransform, idx: Union[int, slice]) -> \
+            Union[T_co, TDataWTransform]:
         if isinstance(idx, (int, np.integer)):
             elem = self._getitem_recursive_call(
                 idx, self._transform_groups.current_group
@@ -569,7 +580,9 @@
         else:
             return super().__getitem__(idx)
 
-    def with_transforms(self: TDataWTransform, group_name: str) -> TDataWTransform:
+    def with_transforms(
+        self: TDataWTransform, group_name: str
+    ) -> TDataWTransform:
         """
         Returns a new dataset with the transformations of a different group
         loaded.
@@ -634,7 +647,9 @@
         This is a shallow copy, i.e. the data attributes are not copied.
         """
         dataset_copy = copy.copy(self)
-        dataset_copy._transform_groups = copy.copy(dataset_copy._transform_groups)
+        dataset_copy._transform_groups = copy.copy(
+            dataset_copy._transform_groups
+        )
         dataset_copy._frozen_transform_groups = copy.copy(
             dataset_copy._frozen_transform_groups
         )
