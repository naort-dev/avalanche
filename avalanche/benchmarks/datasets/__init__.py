--- conflicted
+++ resolved
@@ -1,4 +1,3 @@
-<<<<<<< HEAD
 from .dataset_utils import *
 from .downloadable_dataset import *
 from .core50 import *
@@ -9,14 +8,4 @@
 from .omniglot import *
 from .stream51 import *
 from .torchvision_wrapper import *
-=======
-from .core50 import *
-from .cub200 import *
-from .mini_imagenet import *
-from .openloris import *
-from .tiny_imagenet import *
-from .omniglot import *
-from .stream51 import *
-from .torchvision_wrapper import *
-from .inaturalist import *
->>>>>>> faa809d2
+from .inaturalist import *